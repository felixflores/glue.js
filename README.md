--- conflicted
+++ resolved
@@ -20,11 +20,7 @@
 Let's say you have a project that uses jQuery, with the following markup.
 
 ```html
-<<<<<<< HEAD
-<input type='text' id='the-word' />
-=======
 <input type='text' id='the-word'></input>
->>>>>>> 31217b4f
 <div id='my-word'></div>
 <div id='my-word-length'></div>
 ```
